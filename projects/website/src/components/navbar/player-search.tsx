--- conflicted
+++ resolved
@@ -22,11 +22,8 @@
 import { Avatar, AvatarImage } from "@/components/ui/avatar";
 import { formatNumberWithCommas, formatPp } from "@ssr/common/utils/number-utils";
 import { useSearch } from "@/components/providers/search-provider";
-<<<<<<< HEAD
 import { truncateText } from "@/common/string-utils";
-=======
 import { CommandLoading } from "cmdk";
->>>>>>> a2b733b5
 
 export default function PlayerSearch() {
   const router: AppRouterInstance = useRouter();
@@ -124,12 +121,7 @@
 
         {/* Results */}
         <CommandList className="select-none">
-          {isLoading ? (
-            <CommandLoading className="py-2 text-center opacity-85">Loading...</CommandLoading>
-          ) : (
-            <CommandEmpty className="py-2 text-center text-red-500">No results were found.</CommandEmpty>
-          )}
-
+          <CommandEmpty className="py-2 text-center text-red-500">No results were found.</CommandEmpty>
           {results && (
             <CommandGroup heading="Results">
               {results.map(player => {
@@ -147,7 +139,7 @@
                       <AvatarImage src={player.profilePicture} alt={player.name} />
                     </Avatar>
                     <div className="flex flex-col">
-                      <p>{truncateText(player.name, 32)}</p>
+                      <p>{player.name}</p>
                       <p>
                         <span className="text-gray-400">#{formatNumberWithCommas(player.rank)}</span> -{" "}
                         <span className="text-pp">{formatPp(player.pp)}pp</span>
